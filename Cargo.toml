--- conflicted
+++ resolved
@@ -16,7 +16,6 @@
 wasm-bindgen = ["instant/wasm-bindgen", "ggrs/wasm-bindgen"]
 
 [dependencies]
-<<<<<<< HEAD
 bevy = { version = "0.11", default-features = false, features = [
     "bevy_render",
     "bevy_asset",
@@ -25,16 +24,8 @@
 bytemuck = { version = "1.7", features = ["derive"] }
 instant = "0.1"
 log = "0.4"
-ggrs = { version = "0.9.4", features = ["sync-send"] }
-#ggrs = { git = "https://github.com/gschup/ggrs", features=["sync-send"]}
-=======
-bevy = { version = "0.11", default-features = false, features = ["bevy_render", "bevy_asset","bevy_scene",]}
-bytemuck = { version = "1.7", features=["derive"]}
-instant = "0.1"
-log = "0.4"
 #ggrs = { version= "0.9.4", features=["sync-send"]}
-ggrs = { git = "https://github.com/gschup/ggrs", features=["sync-send"]}
->>>>>>> e41b7c6c
+ggrs = { git = "https://github.com/gschup/ggrs", features = ["sync-send"] }
 parking_lot = "0.12.1"
 ron = "0.8"
 erased-serde = "0.3"
