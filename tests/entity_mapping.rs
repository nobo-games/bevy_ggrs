use bevy::prelude::*;

use bevy_ggrs::*;
use ggrs::*;
use instant::Duration;

pub struct GgrsConfig;
impl Config for GgrsConfig {
    type Input = u8;
    type State = u8;
    type Address = usize;
}

#[derive(Reflect, Component, Default)]
struct ChildEntity;

#[derive(Reflect, Component, Default)]
struct ParentEntity;

#[derive(Reflect, Resource, Default, Debug)]
struct FrameCounter(u16);

fn input_system(_: In<PlayerHandle>, mut delete_events: EventReader<DeleteChildEntityEvent>) -> u8 {
    u8::from(delete_events.iter().count() > 0)
}

fn setup_system(mut commands: Commands) {
    commands
        .spawn(ParentEntity)
        .add_rollback()
        .with_children(|parent| {
            parent.spawn(ChildEntity).add_rollback();
        });
}

fn delete_child_system(
    mut commands: Commands,
    inputs: Res<PlayerInputs<GgrsConfig>>,
    parent: Query<&Children, With<ParentEntity>>,
    child: Query<Entity, With<ChildEntity>>,
) {
    println!("Inputs: {:?}", **inputs);

    println!("Parent's children: {:?}", parent.single());

    if let Ok(child) = child.get_single() {
        println!("Child exists: {child:?}");
    }

    if inputs[0].0 == 1 {
        println!("Despawning child");
        let child_entity = parent.single()[0];
        commands.entity(child_entity).despawn();
    }
}

fn frame_counter(mut counter: ResMut<FrameCounter>) {
    println!("==== Frame {} ====", counter.0);
    counter.0 = counter.0.wrapping_add(1);
}

#[derive(Event)]
struct DeleteChildEntityEvent;

/// This test makes sure that we correctly map entities stored in resource and components during
/// snapshot and restore.
#[test]
fn entity_mapping() {
    let mut app = App::new();

    app.add_plugins(MinimalPlugins)
        .add_plugins(TransformPlugin)
        .add_event::<DeleteChildEntityEvent>()
        .init_resource::<FrameCounter>()
        .add_systems(Startup, setup_system)
        // Insert the GGRS session
        .insert_resource(Session::SyncTest(
            SessionBuilder::<GgrsConfig>::new()
                .with_num_players(1)
                .with_check_distance(2)
                .add_player(PlayerType::Local, 0)
                .unwrap()
                .start_synctest_session()
                .unwrap(),
<<<<<<< HEAD
        ));

    GGRSPlugin::<GGRSConfig>::new()
        .with_update_frequency(60)
        .with_input_system(input_system)
        .register_rollback_component::<ChildEntity>()
        .register_rollback_component::<ParentEntity>()
        .register_rollback_resource::<FrameCounter>()
        .build(&mut app);

    app.add_systems(GGRSSchedule, (frame_counter, delete_child_system).chain());
=======
        ))
        .add_ggrs_plugin(
            GgrsPlugin::<GgrsConfig>::new()
                .with_update_frequency(60)
                .with_input_system(input_system)
                .register_rollback_component::<ChildEntity>()
                .register_rollback_component::<ParentEntity>()
                .register_rollback_resource::<FrameCounter>(),
        )
        .add_systems(GgrsSchedule, (frame_counter, delete_child_system).chain());
>>>>>>> e41b7c6c

    // Sleep helper that will make sure at least one frame should be executed by the GGRS fixed
    // update loop.
    let sleep = || std::thread::sleep(Duration::from_secs_f32(1.0 / 60.0));

    // Re-usable queries
    let get_queries = |app: &mut App| {
        (
            app.world.query::<(&ChildEntity, &Parent)>(),
            app.world.query::<(&ParentEntity, &Children)>(),
        )
    };

    // Update once, the world should now be setup
    app.update();
    let (mut child_query, mut parent_query) = get_queries(&mut app);
    assert!(
        child_query.get_single(&app.world).is_ok(),
        "Child doesn't exist"
    );
    assert!(
        parent_query.get_single(&app.world).is_ok(),
        "Parent doesn't exist"
    );

    sleep();
    app.update();

    // Send the event to delete the child entity
    app.world
        .resource_mut::<Events<DeleteChildEntityEvent>>()
        .send(DeleteChildEntityEvent);

    // Run for a number of times to make sure we get some rollbacks to happen
    for _ in 0..5 {
        sleep();
        app.update();
    }

    // Make sure the child is delete and the parent still exists
    let (mut child_query, mut parent_query) = get_queries(&mut app);
    assert!(
        child_query.get_single(&app.world).is_err(),
        "Child exists after deletion"
    );
    assert!(
        parent_query.get_single(&app.world).is_ok(),
        "Parent doesn't exist"
    );
}<|MERGE_RESOLUTION|>--- conflicted
+++ resolved
@@ -82,19 +82,6 @@
                 .unwrap()
                 .start_synctest_session()
                 .unwrap(),
-<<<<<<< HEAD
-        ));
-
-    GGRSPlugin::<GGRSConfig>::new()
-        .with_update_frequency(60)
-        .with_input_system(input_system)
-        .register_rollback_component::<ChildEntity>()
-        .register_rollback_component::<ParentEntity>()
-        .register_rollback_resource::<FrameCounter>()
-        .build(&mut app);
-
-    app.add_systems(GGRSSchedule, (frame_counter, delete_child_system).chain());
-=======
         ))
         .add_ggrs_plugin(
             GgrsPlugin::<GgrsConfig>::new()
@@ -105,7 +92,6 @@
                 .register_rollback_resource::<FrameCounter>(),
         )
         .add_systems(GgrsSchedule, (frame_counter, delete_child_system).chain());
->>>>>>> e41b7c6c
 
     // Sleep helper that will make sure at least one frame should be executed by the GGRS fixed
     // update loop.
