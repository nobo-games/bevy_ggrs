--- conflicted
+++ resolved
@@ -82,11 +82,7 @@
         }))
         .add_systems(Startup, setup_system)
         // these systems will be executed as part of the advance frame update
-<<<<<<< HEAD
-        .add_systems(GGRSSchedule, (move_cube_system, increase_frame_system))
-=======
         .add_systems(GgrsSchedule, (move_cube_system, increase_frame_system))
->>>>>>> e41b7c6c
         // add your GGRS session
         .insert_resource(Session::P2P(sess))
         // register a resource that will be rolled back
