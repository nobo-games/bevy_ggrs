use std::net::SocketAddr;

use bevy::prelude::*;
use bevy_ggrs::{GgrsAppExtension, GgrsPlugin, GgrsSchedule, Session};
use ggrs::{SessionBuilder, UdpNonBlockingSocket};
use structopt::StructOpt;

mod box_game;
use box_game::*;

const FPS: usize = 60;

// structopt will read command line parameters for u
#[derive(StructOpt, Resource)]
struct Opt {
    #[structopt(short, long)]
    local_port: u16,
    #[structopt(short, long)]
    num_players: usize,
    #[structopt(short, long)]
    host: SocketAddr,
}

#[derive(Resource)]
struct NetworkStatsTimer(Timer);

fn main() -> Result<(), Box<dyn std::error::Error>> {
    // read cmd line arguments
    let opt = Opt::from_args();
    assert!(opt.num_players > 0);

    // create a GGRS session

    let socket = UdpNonBlockingSocket::bind_to_port(opt.local_port)?;
    let sess = SessionBuilder::<GgrsConfig>::new()
        .with_num_players(opt.num_players)
        .start_spectator_session(opt.host, socket);

    App::new()
        .add_ggrs_plugin(
            GgrsPlugin::<GgrsConfig>::new()
                // define frequency of rollback game logic update
                .with_update_frequency(FPS)
                // define system that returns inputs given a player handle, so GGRS can send the inputs around
                .with_input_system(input)
                // register types of components AND resources you want to be rolled back
                .register_rollback_component::<Transform>()
                .register_rollback_component::<Velocity>()
                .register_rollback_resource::<FrameCount>(),
        )
        .insert_resource(opt)
        .add_plugins(DefaultPlugins)
        .add_systems(Startup, setup_system)
        // these systems will be executed as part of the advance frame update
<<<<<<< HEAD
        .add_systems(GGRSSchedule, (move_cube_system, increase_frame_system))
=======
        .add_systems(GgrsSchedule, (move_cube_system, increase_frame_system))
>>>>>>> e41b7c6c
        // add your GGRS session
        .insert_resource(Session::Spectator(sess))
        // register a resource that will be rolled back
        .insert_resource(FrameCount { frame: 0 })
        //print some network stats - not part of the rollback schedule as it does not need to be rolled back
        .insert_resource(NetworkStatsTimer(Timer::from_seconds(
            2.0,
            TimerMode::Repeating,
        )))
        .add_systems(Update, print_network_stats_system)
        .add_systems(Update, print_events_system)
        .run();

    Ok(())
}

fn print_events_system(mut session: ResMut<Session<GgrsConfig>>) {
    match session.as_mut() {
        Session::Spectator(s) => {
            for event in s.events() {
                println!("GGRS Event: {:?}", event);
            }
        }
        _ => panic!("This example focuses on spectators."),
    }
}

fn print_network_stats_system(
    time: Res<Time>,
    mut timer: ResMut<NetworkStatsTimer>,
    p2p_session: Option<Res<Session<GgrsConfig>>>,
) {
    // print only when timer runs out
    if timer.0.tick(time.delta()).just_finished() {
        if let Some(sess) = p2p_session {
            match sess.as_ref() {
                Session::Spectator(s) => {
                    if let Ok(stats) = s.network_stats() {
                        println!("NetworkStats : {:?}", stats);
                    }
                }
                _ => panic!("This example focuses on spectators."),
            }
        }
    }
}<|MERGE_RESOLUTION|>--- conflicted
+++ resolved
@@ -52,11 +52,7 @@
         .add_plugins(DefaultPlugins)
         .add_systems(Startup, setup_system)
         // these systems will be executed as part of the advance frame update
-<<<<<<< HEAD
-        .add_systems(GGRSSchedule, (move_cube_system, increase_frame_system))
-=======
         .add_systems(GgrsSchedule, (move_cube_system, increase_frame_system))
->>>>>>> e41b7c6c
         // add your GGRS session
         .insert_resource(Session::Spectator(sess))
         // register a resource that will be rolled back
